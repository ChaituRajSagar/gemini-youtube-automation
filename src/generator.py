# FILE: src/generator.py
# FINAL, CORRECTED VERSION: Implements all features for the autonomous course generator.

import os
import json
import requests
from io import BytesIO
import google.generativeai as genai
from gtts import gTTS
from moviepy.editor import *
from moviepy.config import change_settings
from PIL import Image, ImageDraw, ImageFont, ImageFilter
from pathlib import Path

# --- Configuration ---
ASSETS_PATH = Path("assets")
FONT_FILE = ASSETS_PATH / "fonts/arial.ttf"
BACKGROUND_MUSIC_PATH = ASSETS_PATH / "music/bg_music.mp3"
FALLBACK_THUMBNAIL_FONT = ImageFont.load_default()
YOUR_NAME = "Chaitanya Eswar Rajesh"

# Configure moviepy for GitHub Actions
if os.name == 'posix':
    change_settings({"IMAGEMAGICK_BINARY": "/usr/bin/convert"})

def get_pexels_image(query, video_type):
    """Searches for a relevant image on Pexels and returns the image object."""
    pexels_api_key = os.getenv("PEXELS_API_KEY")
    if not pexels_api_key:
        print("⚠️ PEXELS_API_KEY not found. Using solid color background.")
        return None
    
    orientation = 'landscape' if video_type == 'long' else 'portrait'
    
    try:
        headers = {"Authorization": pexels_api_key}
        params = {"query": query, "per_page": 1, "orientation": orientation}
        response = requests.get("https://api.pexels.com/v1/search", headers=headers, params=params, timeout=15)
        response.raise_for_status()
        data = response.json()
        if data.get('photos'):
            image_url = data['photos'][0]['src']['large2x']
            image_response = requests.get(image_url, timeout=15)
            image_response.raise_for_status()
            return Image.open(BytesIO(image_response.content)).convert("RGBA")
    except requests.exceptions.RequestException as e:
        print(f"❌ Network error fetching Pexels image for query '{query}': {e}")
    except Exception as e:
        print(f"❌ General error fetching Pexels image for query '{query}': {e}")
    return None

def text_to_speech(text, output_path):
    """
    Converts text to speech.
    NOTE: gTTS has a limited voice. For a consistent male voice, replace this
    with a call to a service like Google Cloud Text-to-Speech or ElevenLabs.
    """
    print(f"🎤 Converting script to speech...")
    try:
        tts = gTTS(text=text, lang='en', slow=False)
        tts.save(str(output_path))
        print("✅ Speech generated successfully!")
    except Exception as e:
        print(f"❌ ERROR: Failed to generate speech: {e}")
        raise

def generate_curriculum():
    """Generates the entire course curriculum using Gemini."""
    print("🤖 No content plan found. Generating a new curriculum from scratch...")
    try:
        genai.configure(api_key=os.environ["GOOGLE_API_KEY"])
        model = genai.GenerativeModel('gemini-1.5-flash')
        prompt = f"""
        You are an expert AI educator. Generate a curriculum for a YouTube series called 'AI for Developers by {YOUR_NAME}'.
        The style must be 'Explain Like I'm 5', using simple analogies before bridging to technical concepts.
        The curriculum must take a developer from absolute scratch to advanced topics, including Generative AI, LLMs, Vector Databases, and Agentic AI.
        Respond with ONLY a valid JSON object. The object must contain a key "lessons" which is a list of 20 lesson objects.
        Each lesson object must have these keys: "chapter", "part", "title", "status" (defaulted to "pending"), and "youtube_id" (defaulted to null).
        """
        response = model.generate_content(prompt)
        json_string = response.text.strip().replace("```json", "").replace("```", "")
        curriculum = json.loads(json_string)
        print("✅ New curriculum generated successfully!")
        return curriculum
    except Exception as e:
        print(f"❌ CRITICAL ERROR: Failed to generate curriculum. {e}")
        raise

def generate_lesson_content(lesson_title):
    """Generates the content for one long-form lesson and its promotional short."""
    print(f"🤖 Generating content for lesson: '{lesson_title}'...")
    try:
        genai.configure(api_key=os.environ["GOOGLE_API_KEY"])
        model = genai.GenerativeModel('gemini-1.5-flash')
        prompt = f"""
        You are creating a lesson for the 'AI for Developers by {YOUR_NAME}' series. The topic is '{lesson_title}'.
        The style is 'Explain Like I'm 5', using simple real-world analogies.

        Generate a JSON response with two keys:
        1. "long_form_slides": A list of 5 slide objects for the main video. Each object needs a "title" and "content" key, explaining the topic in sequence.
        2. "short_form_highlight": A single, punchy, 1-2 sentence highlight of the most exciting part of the lesson for a YouTube Short.

        Return only valid JSON.
        """
        response = model.generate_content(prompt)
        json_string = response.text.strip().replace("```json", "").replace("```", "")
        content = json.loads(json_string)
        print("✅ Lesson content generated successfully.")
        return content
    except Exception as e:
        print(f"❌ ERROR: Failed to generate lesson content: {e}")
        raise

def generate_visuals(output_dir, video_type, slide_content=None, thumbnail_title=None, slide_number=0, total_slides=0):
    """Generates a single professional, PPT-style slide or a thumbnail."""
    output_dir.mkdir(exist_ok=True, parents=True)
    is_thumbnail = thumbnail_title is not None
    
    width, height = (1920, 1080) if video_type == 'long' else (1080, 1920)
    title = thumbnail_title if is_thumbnail else slide_content.get("title", "")
    
    bg_image = get_pexels_image(title, video_type)
    if not bg_image:
        bg_image = Image.new('RGBA', (width, height), color=(12, 17, 29))
    
    bg_image = bg_image.resize((width, height)).filter(ImageFilter.GaussianBlur(5))
    darken_layer = Image.new('RGBA', bg_image.size, (0, 0, 0, 150))
    final_bg = Image.alpha_composite(bg_image, darken_layer).convert("RGB")
    draw = ImageDraw.Draw(final_bg)

    try:
        title_font = ImageFont.truetype(str(FONT_FILE), 80 if video_type == 'long' else 90)
        content_font = ImageFont.truetype(str(FONT_FILE), 45 if video_type == 'long' else 55)
        footer_font = ImageFont.truetype(str(FONT_FILE), 25 if video_type == 'long' else 35)
    except IOError:
        title_font = content_font = footer_font = FALLBACK_THUMBNAIL_FONT

    # Draw Header (for slides) or Center Title (for thumbnails)
    if not is_thumbnail:
        header_height = int(height * 0.18)
        draw.rectangle([0, 0, width, header_height], fill=(25, 40, 65, 200))
        title_bbox = draw.textbbox((0, 0), title, font=title_font)
        title_x = (width - (title_bbox[2] - title_bbox[0])) / 2
        title_y = (header_height - (title_bbox[3] - title_bbox[1])) / 2
        draw.text((title_x, title_y), title, font=title_font, fill=(255, 255, 255))
    else:
        title_bbox = draw.textbbox((0, 0), title, font=title_font)
        title_x = (width - (title_bbox[2] - title_bbox[0])) / 2
        title_y = (height - (title_bbox[3] - title_bbox[1])) / 2
        draw.text((title_x, title_y), title, font=title_font, fill=(255, 255, 255), stroke_width=2, stroke_fill="black")

    # Draw Content and Footer (only for slides)
    if not is_thumbnail:
        content = slide_content.get("content", "")
        words = content.split()
        lines = []
        current_line = ""
        for word in words:
            test_line = f"{current_line} {word}".strip()
            if draw.textbbox((0,0), test_line, font=content_font)[2] < width * 0.85:
                current_line = test_line
            else:
                lines.append(current_line)
                current_line = word
        lines.append(current_line)

        line_height = content_font.getbbox("A")[3] + 15
        y_text = header_height + 100
        for line in lines:
            line_bbox = draw.textbbox((0, 0), line, font=content_font)
            line_x = (width - (line_bbox[2] - line_bbox[0])) / 2
            draw.text((line_x, y_text), line, font=content_font, fill=(230, 230, 230))
            y_text += line_height
        
        footer_height = int(height * 0.06)
        draw.rectangle([0, height - footer_height, width, height], fill=(25, 40, 65, 200))
        draw.text((40, height - footer_height + 12), f"AI for Developers by {YOUR_NAME}", font=footer_font, fill=(180, 180, 180))
        if total_slides > 0:
            slide_num_text = f"Slide {slide_number} of {total_slides}"
            slide_num_bbox = draw.textbbox((0, 0), slide_num_text, font=footer_font)
            draw.text((width - slide_num_bbox[2] - 40, height - footer_height + 12), slide_num_text, font=footer_font, fill=(180, 180, 180))

    file_prefix = "thumbnail" if is_thumbnail else f"slide_{slide_number:02d}"
    path = output_dir / f"{file_prefix}.png"
    final_bg.save(path)
    return str(path)

# def create_video(slide_paths, audio_path, output_path, video_type):
#     """Creates a final video, synchronized with audio."""
#     print(f"🎬 Creating {video_type} video...")
#     try:
#         audio_clip = AudioFileClip(str(audio_path))
#         final_audio = audio_clip

#         if BACKGROUND_MUSIC_PATH.exists():
#             music_clip = AudioFileClip(str(BACKGROUND_MUSIC_PATH)).volumex(0.1)
#             final_audio = CompositeAudioClip([audio_clip.volumex(1.2), music_clip.set_duration(audio_clip.duration)])
        
#         slide_duration = audio_clip.duration / len(slide_paths)
#         image_clips = [ImageClip(path).set_duration(slide_duration).fadein(0.5).fadeout(0.5) for path in slide_paths]
        
#         video = concatenate_videoclips(image_clips, method="compose")
#         video = video.set_audio(final_audio)
        
#         video.write_videofile(str(output_path), fps=24, codec="libx264", audio_codec="aac")
#         print(f"✅ {video_type.capitalize()} video created successfully!")
#     except Exception as e:
#         print(f"❌ ERROR during video creation: {e}")
#         raise

def create_video(slide_paths, audio_path, output_path, video_type):
<<<<<<< HEAD
    """Creates a final video from slides and audio with robust audio mixing."""
=======
    """Creates a final video from slides and audio."""
>>>>>>> c548442d
    print(f"🎬 Creating {video_type} video...")
    try:
        if not slide_paths:
            raise ValueError("Cannot create video with no slides.")

<<<<<<< HEAD
        # Load the main voiceover audio
=======
>>>>>>> c548442d
        audio_clip = AudioFileClip(str(audio_path))
        # Default to just the voiceover. This ensures sound even if music fails.
        final_audio = audio_clip 

        # Safely add background music if the file exists
        if BACKGROUND_MUSIC_PATH.exists():
<<<<<<< HEAD
            print("🎵 Adding background music...")
            music_clip = AudioFileClip(str(BACKGROUND_MUSIC_PATH)).volumex(0.15) # Lower music volume

            # Ensure music is the exact same length as the voiceover
            if music_clip.duration > audio_clip.duration:
                # If music is longer, trim it to the voiceover's length
                music_clip = music_clip.subclip(0, audio_clip.duration)
            else:
                # If music is shorter, loop it to match the voiceover's length
                music_clip = music_clip.fx(vfx.loop, duration=audio_clip.duration)
            
            # Combine the voiceover (slightly boosted) and the prepared background music
            final_audio = CompositeAudioClip([audio_clip.volumex(1.2), music_clip])
        else:
            print(f"⚠️ Background music file not found at {BACKGROUND_MUSIC_PATH}, skipping music.")
=======
            music_clip = AudioFileClip(str(BACKGROUND_MUSIC_PATH)).volumex(0.15)
            # Ensure music clip is exactly the duration of the main audio
            final_audio = CompositeAudioClip([audio_clip.volumex(1.2), music_clip.fx(vfx.loop, duration=audio_clip.duration)])
>>>>>>> c548442d
        
        # Calculate slide duration based on the voiceover length
        slide_duration = audio_clip.duration / len(slide_paths)
        
        # Create video from image slides with fade transitions
        image_clips = [ImageClip(path).set_duration(slide_duration).fadein(0.5).fadeout(0.5) for path in slide_paths]
        video = concatenate_videoclips(image_clips, method="compose")
<<<<<<< HEAD
=======
        video.set_audio(final_audio)
>>>>>>> c548442d
        
        # Set the final, combined audio track to the video
        video.set_audio(final_audio)
        
        # Write the final video file
        video.write_videofile(str(output_path), fps=24, codec="libx264", audio_codec="aac")
        print(f"✅ {video_type.capitalize()} video created successfully!")

    except Exception as e:
        print(f"❌ ERROR during video creation: {e}")
        raise<|MERGE_RESOLUTION|>--- conflicted
+++ resolved
@@ -209,61 +209,24 @@
 #         raise
 
 def create_video(slide_paths, audio_path, output_path, video_type):
-<<<<<<< HEAD
-    """Creates a final video from slides and audio with robust audio mixing."""
-=======
-    """Creates a final video from slides and audio."""
->>>>>>> c548442d
+    """Creates a final video, synchronized with audio."""
     print(f"🎬 Creating {video_type} video...")
     try:
-        if not slide_paths:
-            raise ValueError("Cannot create video with no slides.")
-
-<<<<<<< HEAD
-        # Load the main voiceover audio
-=======
->>>>>>> c548442d
         audio_clip = AudioFileClip(str(audio_path))
         # Default to just the voiceover. This ensures sound even if music fails.
         final_audio = audio_clip 
 
         # Safely add background music if the file exists
         if BACKGROUND_MUSIC_PATH.exists():
-<<<<<<< HEAD
-            print("🎵 Adding background music...")
-            music_clip = AudioFileClip(str(BACKGROUND_MUSIC_PATH)).volumex(0.15) # Lower music volume
-
-            # Ensure music is the exact same length as the voiceover
-            if music_clip.duration > audio_clip.duration:
-                # If music is longer, trim it to the voiceover's length
-                music_clip = music_clip.subclip(0, audio_clip.duration)
-            else:
-                # If music is shorter, loop it to match the voiceover's length
-                music_clip = music_clip.fx(vfx.loop, duration=audio_clip.duration)
-            
-            # Combine the voiceover (slightly boosted) and the prepared background music
-            final_audio = CompositeAudioClip([audio_clip.volumex(1.2), music_clip])
-        else:
-            print(f"⚠️ Background music file not found at {BACKGROUND_MUSIC_PATH}, skipping music.")
-=======
-            music_clip = AudioFileClip(str(BACKGROUND_MUSIC_PATH)).volumex(0.15)
-            # Ensure music clip is exactly the duration of the main audio
-            final_audio = CompositeAudioClip([audio_clip.volumex(1.2), music_clip.fx(vfx.loop, duration=audio_clip.duration)])
->>>>>>> c548442d
-        
-        # Calculate slide duration based on the voiceover length
+            music_clip = AudioFileClip(str(BACKGROUND_MUSIC_PATH)).volumex(0.1)
+            final_audio = CompositeAudioClip([audio_clip.volumex(1.2), music_clip.set_duration(audio_clip.duration)])
+        
         slide_duration = audio_clip.duration / len(slide_paths)
         
         # Create video from image slides with fade transitions
         image_clips = [ImageClip(path).set_duration(slide_duration).fadein(0.5).fadeout(0.5) for path in slide_paths]
         video = concatenate_videoclips(image_clips, method="compose")
-<<<<<<< HEAD
-=======
-        video.set_audio(final_audio)
->>>>>>> c548442d
-        
-        # Set the final, combined audio track to the video
-        video.set_audio(final_audio)
+        video = video.set_audio(final_audio)
         
         # Write the final video file
         video.write_videofile(str(output_path), fps=24, codec="libx264", audio_codec="aac")
